--- conflicted
+++ resolved
@@ -35,8 +35,7 @@
 # This is the minimum score threshold for a voxel to be a candidate for clustering as part of the pituitary gland.
 min_score_threshold = 0.85  # Range 0-1
 # This is the probability cut off to consider a voxel as part of the pituitary gland after clustering assigns probabilities to each voxel.
-<<<<<<< HEAD
-cluster_dist_threshold = 0.9  # Range 0-1
+cluster_dist_threshold = 0.85  # Range 0-1
 #
 # Dynamic Masking Parameters - Region Growing-based
 #
@@ -44,9 +43,6 @@
 intensity_tolerance = 0.1  # Range 0-1
 # Maximum number of voxels to consider for region growing
 max_voxels = 7000
-=======
-cluster_dist_threshold = 0.85  # Range 0-1
->>>>>>> aa462ea2
 
 ####################################################
 # Preprocessing parameters
